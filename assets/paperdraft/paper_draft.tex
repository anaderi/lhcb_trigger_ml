--- conflicted
+++ resolved
@@ -95,13 +95,30 @@
 
 \begin{thebibliography}{9}
 
-<<<<<<< HEAD
+\bibitem{ref:lhcbhlt} 
+R. Aaij {\em et al.} [LHCb Trigger Group], 
+{\em The LHCb trigger and its performance}, 
+JINST {\bf 8}, P04022 (2013). 
+[arXiv:1211.3055]
+
+\bibitem{ref:bbdt}  
+V. Gligorov and M. Williams, 
+{\em Efficient, reliable and fast high-level triggering using a bonsai boosted decision tree}, 
+JINST {\bf 8}, P02013 (2013). 
+[arXiv:1210.6861]
+
+\bibitem{ref:uboost} 
+J. Stevens and M. Williams,
+{\em uBoost: A boosting method for producing uniform selection efficiencies from multivariate classifiers}, 
+JINST {\bf 8}, P12013 (2013). 
+[arXiv:1305.7248]
+
 \bibitem{Sjostrand:2006za}
 {"Sj\"{o}strand, Torbj\"{o}rn and Mrenna, Stephen and Skands, Peter"},
 \emph{PYTHIA 6.4 physics and manual},
 \href{http://dx.doi.org/10.1088/1126-6708/2006/05/026},
-{\emph{JHEP} {\bf 05} (2006) 026},
-[\hepph{0603175}].
+{\emph{JHEP} {\bf 05} (2006) 026}.
+[\hepph{0603175}]
 
 \bibitem{LHCb-PROC-2010-056}
 {"Belyaev, I. and others"},
@@ -119,8 +136,8 @@
 {"Golonka, Piotr and Was, Zbigniew"},
 \emph{PHOTOS Monte Carlo: a precision tool for QED corrections in $Z$ and $W$ decays},
 \href{http://dx.doi.org/10.1140/epjc/s2005-02396-4},
-{\emph{EPJ} {\bf C45} (2006) 97-107},
-[\hepph{0506026}].
+{\emph{EPJ} {\bf C45} (2006) 97-107}.
+[\hepph{0506026}]
 
 \bibitem{Allison:2006ve}
 {"Allison, John and Amako, K. and Apostolakis, J. and Araujo, H. and Dubois, P.A. and others"},
@@ -168,14 +185,6 @@
 % \emph{International workshop on fast neutron detectors and
 % applications}, April, 3--6, 2006 University of Cape Town, South Africa
 % \pos{PoS(FNDA2006)008}.
-=======
-\bibitem{ref:lhcbhlt} R. Aaij {\em et al.} [LHCb Trigger Group], {\em The LHCb trigger and its performance}, JINST {\bf 8}, P04022 (2013). [arXiv:1211.3055]
-
-\bibitem{ref:bbdt}  V. Gligorov and M. Williams, {\em Efficient, reliable and fast high-level triggering using a bonsai boosted decision tree}, JINST {\bf 8}, P02013 (2013). [arXiv:1210.6861]
-
-\bibitem{ref:uboost} J. Stevens and M. Williams, {\em uBoost: A boosting method for producing uniform selection efficiencies from multivariate classifiers}, JINST {\bf 8}, P12013 (2013) [arXiv:1305.7248]
-
->>>>>>> 4d264e81
 
 \end{thebibliography}
 
