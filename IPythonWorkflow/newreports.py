--- conflicted
+++ resolved
@@ -317,11 +317,7 @@
                 for stage_name, stage_data in staged_results.iterrows():
                     self._strip_figure(len(stage_data))
                     for i, (name, local_efficiencies) in enumerate(stage_data.iteritems()):
-<<<<<<< HEAD
-                        if local_efficiencies is None:
-=======
                         if isinstance(local_efficiencies, float) and pandas.isnull(local_efficiencies):
->>>>>>> 1ccff785
                             continue
                         local_efficiencies = local_efficiencies.reshape((n_bins, n_bins))
                         # drawing difference
@@ -728,12 +724,8 @@
     classifiers['forest'] = RandomForestClassifier(n_estimators=20)
 
     classifiers.fit(trainX, trainY).test_on(testX, testY)\
-<<<<<<< HEAD
-        .efficiency(trainX.columns[:2]).show()
-=======
         .efficiency(trainX.columns[:1], n_bins=7).show() \
         .efficiency(trainX.columns[:2], n_bins=12).show()
->>>>>>> 1ccff785
         # .roc(stages=[10, 15]).show() \
         # .learning_curves().show() \
         # .mse_curves(['column0']).show() \
